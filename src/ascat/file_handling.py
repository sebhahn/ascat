# Copyright (c) 2024, TU Wien, Department of Geodesy and Geoinformation
# All rights reserved.

# Redistribution and use in source and binary forms, with or without
# modification, are permitted provided that the following conditions are met:
#    * Redistributions of source code must retain the above copyright notice,
#      this list of conditions and the following disclaimer.
#    * Redistributions in binary form must reproduce the above copyright
#      notice, this list of conditions and the following disclaimer in the
#      documentation and/or other materials provided with the distribution.
#    * Neither the name of TU Wien, Department of Geodesy and Geoinformation
#      nor the names of its contributors may be used to endorse or promote
#      products derived from this software without specific prior written
#      permission.

# THIS SOFTWARE IS PROVIDED BY THE COPYRIGHT HOLDERS AND CONTRIBUTORS "AS IS"
# AND ANY EXPRESS OR IMPLIED WARRANTIES, INCLUDING, BUT NOT LIMITED TO, THE
# IMPLIED WARRANTIES OF MERCHANTABILITY AND FITNESS FOR A PARTICULAR PURPOSE
# ARE DISCLAIMED. IN NO EVENT SHALL TU WIEN DEPARTMENT OF GEODESY AND
# GEOINFORMATION BE LIABLE FOR ANY DIRECT, INDIRECT, INCIDENTAL, SPECIAL,
# EXEMPLARY, OR CONSEQUENTIAL DAMAGES (INCLUDING, BUT NOT LIMITED TO,
# PROCUREMENT OF SUBSTITUTE GOODS OR SERVICES; LOSS OF USE, DATA, OR PROFITS;
# OR BUSINESS INTERRUPTION) HOWEVER CAUSED AND ON ANY THEORY OF LIABILITY,
# WHETHER IN CONTRACT, STRICT LIABILITY, OR TORT (INCLUDING NEGLIGENCE OR
# OTHERWISE) ARISING IN ANY WAY OUT OF THE USE OF THIS SOFTWARE, EVEN IF
# ADVISED OF THE POSSIBILITY OF SUCH DAMAGE.
"""
File search methods.
"""

import abc
import glob
import re
import warnings
from pathlib import Path
from datetime import timedelta
from datetime import datetime
from collections import defaultdict

import numpy as np

from tqdm import tqdm
from tqdm.dask import TqdmCallback

from dask.delayed import delayed
from dask.base import compute

class FilenameTemplate:
    """
    FilenameTemplate class.
    """

    def __init__(self, root_path, fn_templ, sf_templ=None):
        """
        Initialize root path, filename pattern and optional subfolder pattern.

        Parameters
        ----------
        root_path : str
            Root path.
        fn_templ : str
            Filename (glob) pattern.
            e.g. "{date}_*.{suffix}"
        sf_templ : dict, optional
            Subfolder pattern defined as dictionary (default: None).
            Keys represent unique meta names of subfolders and values define
            real folder names and/or (glob) pattern.
            e.g. {"variable": "*", "tile": "EN012*"}
        """
        self.root_path = Path(root_path)
        self.fn_templ = fn_templ
        self.sf_templ = sf_templ

    @property
    def template(self):
        """
        Name property.
        """
        if self.sf_templ is None:
            filename = self.root_path / self.fn_templ
        else:
            filename = self.root_path.joinpath(*list(self.sf_templ.values()),
                                               self.fn_templ)

        return filename

    def build_filename(self, fn_fmt, sf_fmt=None):
        """
        Create filename from format dictionary.

        Parameters
        ----------
        fn_fmt : dict
            Filename format applied on filename pattern (fn_pattern).
            e.g. fn_pattern = "{date}*.{suffix}"
            with fn_format_dict = {"date": "20000101", "suffix": "nc"}
            returns "20000101*.nc"
        sf_fmt : dict of dicts
            Format dictionary for subfolders. Each subfolder contains
            a dictionary defining the format of the folder name.
            e.g. sf_templ = {"years": {year}, "months": {month}}
            with sf_format = {"years": {"year": "2000"},
                                "months": {"month": "02"}}
            returns ["2000", "02"]

        Returns
        -------
        filename : str
            Filename with format_dict applied.
        """
        fn = self.build_basename(fn_fmt)

        if sf_fmt is None:
            filename = self.root_path / fn
        else:
            sf = self.build_subfolder(sf_fmt)
            filename = self.root_path.joinpath(*sf, fn)

        return str(filename)

    def build_basename(self, fmt):
        """
        Create file basename from format dictionary.

        Parameters
        ----------
        fmt : dict
            Filename format applied on filename pattern (fn_pattern).
            e.g. fn_pattern = "{date}*.{suffix}"
            with fmt = {"date": "20000101", "suffix": "nc"}
            returns "20000101*.nc"

        Returns
        -------
        filename : str
            Filename with format_dict applied.
        """
        return self.fn_templ.format(**fmt)

    def build_subfolder(self, fmt):
        """
        Create subfolder path from format dictionary.

        Parameters
        ----------
        fmt : dict of dicts
            Format dictionary for subfolders. Each subfolder contains
            a dictionary defining the format of the folder name.
            e.g. sf_pattern = {"years": {year}, "months": {month}}
            with format_dict = {"years": {"year": "2000"},
                                "months": {"month": "02"}}
            returns ["2000", "02"]

        Returns
        -------
        subfolder : list of str
            Subfolder with format_dict applied.
        """
        subfolder = []

        if self.sf_templ is not None:
            for name, v in self.sf_templ.items():
                if fmt is not None:
                    if name in fmt:
                        subfolder.append(
                            self.sf_templ[name].format(**fmt[name]))
                    else:
                        subfolder.append(self.sf_templ[name])
                else:
                    subfolder.append(self.sf_templ[name])

        return subfolder


class FileSearch:
    """
    FileSearch class.
    """

    def __init__(self, root_path, fn_pattern, sf_pattern=None):
        """
        Initialize root path, filename pattern and optional subfolder pattern.

        Parameters
        ----------
        root_path : str
            Root path.
        fn_pattern : str
            Filename (glob) pattern.
            e.g. "{date}_*.{suffix}"
        sf_pattern : dict, optional
            Subfolder pattern defined as dictionary (default: None).
            Keys represent unique meta names of subfolders and values define
            real folder names and/or (glob) pattern.
            e.g. {"variable": "*", "tile": "EN012*"}
        """
        self.file_templ = FilenameTemplate(root_path, fn_pattern, sf_pattern)

    def search(self, fn_fmt, sf_fmt=None, recursive=False):
        """
        Search filesystem for given pattern returning list.

        Parameters
        ----------
        fn_fmt : dict
            Filename format dictionary.
        sf_fmt : dict of dicts, optional
            Format dictionary for subfolders (default: None).
        recursive : bool, optional
            If recursive is true, the pattern "**" will match any files and
            zero or more directories, subdirectories and symbolic links to
            directories (default: False).

        Returns
        -------
        filenames : list of str
            Return a possibly-empty list of path/file names that match.
        """
        return glob.glob(
            self.file_templ.build_filename(fn_fmt, sf_fmt),
            recursive=recursive)

    def isearch(self, fn_fmt, sf_fmt=None, recursive=False):
        """
        Search filesystem for given pattern returning iterator.

        Parameters
        ----------
        fn_fmt : dict
            Filename format dictionary.
        sf_fmt : dict of dicts, optional
            Format dictionary for subfolders (default: None).
        recursive : bool, optional
            If recursive is true, the pattern "**" will match any files and
            zero or more directories, subdirectories and symbolic links to
            directories (default: False).

        Returns
        -------
        filenames : iterator
            Iterator which yields the same values as search() without
            actually storing them all simultaneously.
        """
        return glob.iglob(
            self.file_templ.build_filename(fn_fmt, sf_fmt),
            recursive=recursive)

    def create_search_func(self, func, recursive=False):
        """
        Create custom search function returning it.

        Parameters
        ----------
        func : function
            Search function with its own args/kwargs returning
            a filename format dictionary and subfolder format dictionary
            depending on the passed arguments.
        recursive : bool, optional
            If recursive is true, the pattern "**" will match any files and
            zero or more directories, subdirectories and symbolic links to
            directories (default: False).

        Returns
        -------
        custom_search : function
            Custom search function returning a possibly-empty list
            of path/file names that match.
        """

        def custom_search(*args, **kwargs):
            fn_fmt, sf_fmt = func(*args, **kwargs)
            return self.search(fn_fmt, sf_fmt, recursive=recursive)

        return custom_search

    def create_isearch_func(self, func, recursive=False):
        """
        Create custom search function returning it.

        Parameters
        ----------
        func : function
            Search function with its own args/kwargs returning
            a filename format dictionary and subfolder format dictionary
            depending on the passed arguments.
        recursive : bool, optional
            If recursive is true, the pattern "**" will match any files and
            zero or more directories, subdirectories and symbolic links to
            directories (default: False).

        Returns
        -------
        custom_search : function
            Custom search function returning an iterator of path/file names
            that match.
        """

        def custom_search(*args, **kwargs):
            fn_fmt, sf_fmt = func(*args, **kwargs)
            return self.isearch(fn_fmt, sf_fmt, recursive=recursive)

        return custom_search


class MultiFileHandler(metaclass=abc.ABCMeta):
    """
    MultiFileHandler class.
    """

    def __init__(
        self,
        root_path,
        cls,
        fn_templ,
        sf_templ=None,
        cls_kwargs=None,
        err=False,
        cache_size=0,
    ):
        """
        Initialize MultiFileHandler class.

        Parameters
        ----------
        root_path : str
            Root path.
        cls : class
            Class reading/writing files.
        fn_templ : str
            Filename template (e.g. "{date}_ascat.nc").
        sf_templ : dict, optional
            Subfolder template defined as dictionary (default: None).
        cls_kwargs : dict, optional
            Class keyword arguments (default: None).
        err : bool, optional
            Set true if a file error should be re-raised instead of
            reporting a warning.
            Default: False
        cache_size : int, optional
            Number of files to keep in memory (default=0).
        """
        self.root_path = root_path
        self.cls = cls
        self.ft = FilenameTemplate(root_path, fn_templ, sf_templ)
        self.fid = None
        self.err = err

        self.cache_size = cache_size
        if cache_size > 0:
            self.cache = {}

        if cls_kwargs is None:
            self.cls_kwargs = {}
        else:
            self.cls_kwargs = cls_kwargs

        self.fs = FileSearch(self.root_path, self.ft.fn_templ,
                             self.ft.sf_templ)

    def __enter__(self):
        """
        Context manager initialization.
        """
        return self

    def __exit__(self, exc_type, exc_value, traceback):
        """
        Exit the runtime context related to this object. The file will be
        closed. The parameters describe the exception that caused the
        context to be exited.
        """
        self._close()

    def _open(self, filename):
        """
        Open file, i.e. create io class instance.

        Parameters
        ----------
        filename : str
            Filename.
        """
        self._close()

        try:
            self.fid = self.cls(filename, **self.cls_kwargs)
        except IOError:
            self.fid = None
            if self.err:
                raise
            else:
                warnings.warn(f"IOError: {filename}")

    def _close(self):
        """
        Try closing file.
        """
        if self.fid is not None and hasattr(self.fid, "close"):
            self.fid.close()
            self.fid = None

    @abc.abstractmethod
    def _fmt(*args, **kwargs):
        """
        Filename format and subfolder format used to read/write
        individual files.

        Returns
        -------
        fn_read_fmt : dict
            Filename format.
        sf_read_fmt : dict
            Subfolder format.
        fn_write_fmt : dict
            Filename format.
        sf_write_fmt : dict
            Subfolder format.
        """
        return

    def read(self, *fmt_args, fmt_kwargs=None, cls_kwargs=None):
        """
        Read data.

        Parameters
        ----------
        fmt_args : tuple
            Format arguments.
        fmt_kwargs : dict, optional
            Format keywords (Default: None).
        cls_kwargs : dict, optional
            Class keywords (Default: None).

        Returns
        -------
        data : dict, numpy.ndarray
            Data stored in file.
        """
        if fmt_kwargs is None:
            fmt_kwargs = {}

        if cls_kwargs is None:
            cls_kwargs = {}

        fn_read_fmt, sf_read_fmt, _, _ = self._fmt(*fmt_args, **fmt_kwargs)
        search_filename = self.ft.build_filename(fn_read_fmt, sf_read_fmt)
        filename = glob.glob(search_filename)
        self._open(filename)

        data = None
        data = self.fid.read(**cls_kwargs)

        return data

    def write(self, data, *fmt_args, fmt_kwargs=None, cls_kwargs=None):
        """
        Write data.

        Parameters
        ----------
        data : dict, numpy.ndarray
            Data to write.
        fmt_args : tuple
            Format arguments.
        fmt_kwargs : dict, optional
            Format keywords (Default: None).
        cls_kwargs : dict, optional
            Class keywords (Default: None).
        """
        if fmt_kwargs is None:
            fmt_kwargs = {}

        if cls_kwargs is None:
            cls_kwargs = {}

        _, _, fn_write_fmt, sf_write_fmt = self._fmt(*fmt_args, **fmt_kwargs)
        filename = self.ft.build_filename(fn_write_fmt, sf_write_fmt)
        self.write_file(data, filename, cls_kwargs=cls_kwargs)

    def read_file(self, filename, cls_kwargs=None):
        """
        Read data for given filename.

        Parameters
        ----------
        filename : str
            Filename.
        """
        if self.cache_size > 0 and filename in self.cache:
            return self.cache[filename]

        self._open(filename)
        data = self.fid.read(**cls_kwargs)

        if self.cache_size > 0:
            if len(self.cache) == self.cache_size:
                del self.cache[next(iter(self.cache))]
            self.cache[filename] = data

        return data

    def write_file(self, data, filename, cls_kwargs=None):
        """
        Write data for given filename.

        Parameters
        ----------
        filename : str
            Filename.
        """
        Path(filename).parent.mkdir(parents=True, exist_ok=True)

        self._open(filename)
        self.fid.write(data, **cls_kwargs)

    def search(
        self,
        fn_search_pattern,
        sf_search_pattern=None,
        custom_fn_templ=None,
        custom_sf_templ=None,
    ):
        """
        Search files for given root path and filename/folder pattern.

        Returns
        -------
        filenames : list of str
            Filenames.
        """
        fn_templ = custom_fn_templ if custom_fn_templ else self.ft.fn_templ
        sf_templ = custom_sf_templ if custom_sf_templ else self.ft.sf_templ

        if custom_fn_templ or custom_sf_templ:
            self.fs = FileSearch(self.root_path, fn_templ, sf_templ)

        filenames = self.fs.search(fn_search_pattern, sf_search_pattern)

        return sorted(filenames, reverse=True)


class ChronFiles(MultiFileHandler):
    """
    Managing chronological files with a date field in the filename.
    """

    def __init__(
        self,
        root_path,
        cls,
        fn_templ,
        sf_templ,
        cls_kwargs=None,
        err=True,
        fn_read_fmt=None,
        sf_read_fmt=None,
        fn_write_fmt=None,
        sf_write_fmt=None,
        cache_size=0,
    ):
        """
        Initialize ChronFiles class.

        Parameters
        ----------
        root_path : str
            Root path.
        cls : class
            Class reading/writing files.
        fn_templ : str
            Filename template (e.g. "{date}_ascat.nc").
        sf_templ : dict, optional
            Subfolder template defined as dictionary (default: None).
        cls_kwargs : dict, optional
            Class keyword arguments (default: None).
        err : bool, optional
            Set true if a file error should be re-raised instead of
            reporting a warning.
            Default: False
        fn_read_fmt : str or function, optional
            Filename format for read operation.
        sf_read_fmt : str or function, optional
            Subfolder format for read operation.
        fn_write_fmt : str or function, optional
            Filename format for write operation.
        sf_write_fmt : str or function, optional
            Subfolder format for write operation.
        cache_size : int, optional
            Number of files to keep in memory (default=0).
        """
        super().__init__(root_path, cls, fn_templ, sf_templ, cls_kwargs, err,
                         cache_size)

        self.fn_read_fmt = fn_read_fmt
        self.sf_read_fmt = sf_read_fmt
        self.fn_write_fmt = fn_write_fmt
        self.sf_write_fmt = sf_write_fmt

    def _fmt(self, *fmt_args, **fmt_kwargs):
        """
        Format filenames/filepaths.
        """
        if callable(self.fn_read_fmt):
            fn_read_fmt = self.fn_read_fmt(*fmt_args, **fmt_kwargs)
        else:
            fn_read_fmt = self.fn_read_fmt

        if callable(self.sf_read_fmt):
            sf_read_fmt = self.sf_read_fmt(*fmt_args, **fmt_kwargs)
        else:
            sf_read_fmt = self.sf_read_fmt

        if callable(self.fn_write_fmt):
            fn_write_fmt = self.fn_write_fmt(*fmt_args, **fmt_kwargs)
        else:
            fn_write_fmt = self.fn_write_fmt

        if callable(self.sf_write_fmt):
            sf_write_fmt = self.sf_write_fmt(*fmt_args, **fmt_kwargs)
        else:
            sf_write_fmt = self.sf_write_fmt

        return fn_read_fmt, sf_read_fmt, fn_write_fmt, sf_write_fmt

    def _parse_date(self, filename, date_field, date_field_fmt):
        """
        Parse datetime from filename.

        Parameters
        ----------
        filename : str
            Filename.

        Returns
        -------
        timestamp : datetime
            File timestamp.
        """
        # escape special characters in the template string
        escaped_template = re.escape(self.ft.fn_templ)

        # replace escaped curly braces with capturing groups
        pattern = re.sub(r'\\{(.*?)\\}', r'(?P<\1>.*?)', escaped_template)

        match = re.match(pattern, Path(filename).name)
        date_substring = match.group(date_field)
        date = datetime.strptime(date_substring, date_field_fmt)

        return date

    def _merge_data(self, data, **kwargs):
        """
        Merge datasets after reading period. Needs to be overwritten
        by child class, otherwise data is returned as is.

        Parameters
        ----------
        data : list
            Data.
        **kwargs : dict
            Additional keyword arguments to the fid's merge method.

        Returns
        -------
        data : list
            Merged data.
        """
        return self.fid.merge(data, **kwargs)

    def search_date(self,
                    timestamp,
                    search_date_fmt="%Y%m%d*",
                    date_field="date",
                    date_field_fmt="%Y%m%d",
                    return_date=False,
                    **fmt_kwargs):
        """
        Search files for given date.

        Parameters
        ----------
        timestamp : datetime
            Search date.
        search_date_fmt : str, optional
            Search date string format used during file search (default: %Y%m%d*).
        date_field : str, optional
            Date field name (default: "date")
        date_field_format : str, optional
            Date field string format (default: %Y%m%d).
        return_date : bool, optional
            Return date parsed from filename (default: False).

        Returns
        -------
        filenames : list of str
            Filenames.
        dates : list of datetime
            Parsed date of filename (only returned if return_date=True).
        """
        fn_read_fmt, sf_read_fmt, _, _ = self._fmt(timestamp, **fmt_kwargs)
        fn_read_fmt[date_field] = timestamp.strftime(search_date_fmt)

        fs = FileSearch(self.root_path, self.ft.fn_templ, self.ft.sf_templ)
        def key_func(x): return self._parse_date(x, date_field, date_field_fmt)
        filenames = sorted(fs.search(fn_read_fmt, sf_read_fmt), key=key_func)

        if return_date:
            dates = []
            for filename in filenames:
                dates.append(
                    self._parse_date(filename, date_field, date_field_fmt))
            return filenames, dates
        else:
            return filenames

    def search_period(
        self,
        dt_start,
        dt_end,
        dt_delta=timedelta(days=1),
        search_date_fmt="%Y%m%d*",
        date_field="date",
        date_field_fmt="%Y%m%d",
        end_inclusive=True,
        **fmt_kwargs
    ):
        """
        Search files for time period.

        Parameters
        ----------
        dt_start : datetime
            Start datetime.
        dt_end : datetime
            End datetime.
        dt_delta : timedelta, optional
            Time delta used to jump through search date.
        search_fmt : str, optional
            Search date string format used during file search (default: %Y%m%d*).
        date_field : str, optional
            Date field name (default: "date").
        date_field_fmt : str, optional
            Date field string format (default: %Y%m%d).
        end_inclusive : bool, optional
            Include files from a dt_delta length period beyond dt_end if True
            (default: False).

        Returns
        -------
        filenames : list of str
            Filenames.
        """
        filenames = []

        dt_end = dt_end + dt_delta if end_inclusive else dt_end

        for dt_cur in np.arange(dt_start, dt_end, dt_delta).astype(datetime):
            files, dates = self.search_date(
                dt_cur,
                search_date_fmt=search_date_fmt,
                date_field=date_field,
                date_field_fmt=date_field_fmt,
                return_date=True,
                **fmt_kwargs,
            )
            for f, dt in zip(files, dates):
                if f not in filenames and dt >= dt_start and dt < dt_end:
                    filenames.append(f)

        return filenames

    def read_period(
        self,
        dt_start,
        dt_end,
        dt_delta=timedelta(days=1),
        dt_buffer=timedelta(days=1),
        search_date_fmt="%Y%m%d*",
        date_field="date",
        date_field_fmt="%Y%m%d",
        end_inclusive=True,
        fmt_kwargs={},
        **kwargs,
    ):
        """
        Read data for given interval.

        Parameters
        ----------
        dt_start : datetime
            Start datetime.
        dt_end : datetime
            End datetime.
        dt_delta : timedelta, optional
            Time delta used to jump through search date.
        dt_buffer : timedelta, optional
            Search buffer used to find files which could possibly contain
            data but would be left out because of dt_start.
        search_date_fmt : str, optional
            Search date string format used during file search (default: %Y%m%d*).
        date_field : str, optional
            Date field name (default: "date").
        date_field_fmt : str, optional
            Date field string format (default: %Y%m%d).

        Returns
        -------
        data : dict, numpy.ndarray
            Data stored in file.
        """
        filenames = self.search_period(dt_start - dt_buffer, dt_end, dt_delta,
                                       search_date_fmt, date_field,
                                       date_field_fmt, end_inclusive, **fmt_kwargs)

        data = []

        for filename in filenames:
            self._open(filename)
            d = self.fid.read_period(dt_start, dt_end, **kwargs)
            if d is not None:
                data.append(d)

        if data:
            data = self._merge_data(data)

        return data

class Filenames:
    """
    A class to handle operations on multiple filenames.

    This class provides methods for reading from, writing to, and merging data from multiple files.
    """

    def __init__(self, filenames):
        """
        Initialize Filenames.

        Parameters
        ----------
        filenames : str, Path, or list
            File path(s) to be handled.
        """
        if isinstance(filenames, (str, Path)):
            filenames = [filenames]
        elif not isinstance(filenames, list):
            raise ValueError("filenames must be a string or list of strings.")

        self.filenames = [Path(f) for f in filenames]
        self.cache = {}

    def _read(self, filename, **kwargs):
        """
        Read data from a single file.

        This method should be implemented by subclasses.

        Parameters
        ----------
        filename : Path
            The file to read from.
        **kwargs : dict
            Additional keyword arguments for reading.

        Raises
        ------
        NotImplementedError
            If the method is not implemented in a subclass.
        """
        raise NotImplementedError

    def _merge(self, data, **kwargs):
        """
        Merge multiple data objects.

        This method should be implemented by subclasses.

        Parameters
        ----------
        data : list
            List of data objects to merge.
        **kwargs : dict
            Additional keyword arguments for merging.

        Raises
        ------
        NotImplementedError
            If the method is not implemented in a subclass.
        """
        raise NotImplementedError

    def _write(self, data, filename, **kwargs):
        """
        Write data to a single file.

        This method should be implemented by subclasses.

        Parameters
        ----------
        data : object
            The data to write.
        filename : Path
            The file to write to.
        **kwargs : dict
            Additional keyword arguments for writing.

        Raises
        ------
        NotImplementedError
            If the method is not implemented in a subclass.
        """
        raise NotImplementedError

    def reprocess(self,
                  out_dir,
                  func,
                  parallel=False,
                  print_progress=False,
<<<<<<< HEAD
                  **kwargs):
        """
        Reprocess data from all files through `func`, writing the results to `out_dir`.
=======
                  read_kwargs=None,
                  **write_kwargs):
        """
        Reprocess data from all files through `func`, writing the results to `out_dir`.
        Assumes that if any files have the same name, they should be merged.
>>>>>>> be05d672

        Parameters
        ----------
        out_dir : Path
            Directory to write the output files. This will be prepended to the filenames.
        func : function
            The function to apply to the data before writing out.
        parallel : bool, optional
            Whether to process the data in parallel (default: False).
        **kwargs : dict
            Additional keyword arguments for writing.
        """
<<<<<<< HEAD
=======
        read_kwargs = read_kwargs or {}
>>>>>>> be05d672
        if parallel:
            read_ = delayed(self._read)
            getattr_ = delayed(getattr)
            func_ = delayed(func)
<<<<<<< HEAD
=======
            merge_ = delayed(self._merge)
>>>>>>> be05d672
            # data = compute(data)[0]
        else:
            read_ = self._read
            getattr_ = getattr
            func_ = func
<<<<<<< HEAD

        filenames = self.filenames
        if print_progress:
            filenames = tqdm(filenames)
            filenames.set_description("Opening files...")

        data = [func_(read_(f)) for f in filenames]

        self.filenames = [out_dir / f.name for f in self.filenames]

        self.write(data, parallel=parallel, print_progress=print_progress, **kwargs)
=======
            merge_ = self._merge

        filenames = self.filenames

        name_to_paths = defaultdict(list)
        for path in filenames:
            name_to_paths[path.name].append(path)

        out_filenames = [out_dir / name for name in name_to_paths]
        out_path_groups = list(name_to_paths.values())

        if print_progress:
            out_path_groups = tqdm(out_path_groups)
            out_path_groups.set_description("Opening files...")

        data = [merge_([func_(read_(f, **read_kwargs)) for f in paths])
                for paths in out_path_groups]

        self.filenames = out_filenames

        self.write(data, parallel=parallel, print_progress=print_progress, **write_kwargs)
>>>>>>> be05d672

    def write(self, data, parallel=False, print_progress=False, **kwargs):
        """
        Write data to file.

        If there's only one filename in `self.filenames`, write provided data to that file.
        If there is more than one filename, write each element of the provided data list
        to the corresponding filename.

        Parameters
        ----------
        data :  list of objects
            The data to write. Should be a list with the same length as self.filenames,
            where each element is the data to be written to the corresponding filename.
        """
        if len(self.filenames) == 1 and not isinstance(data, list):
            data = [data]


        if len(data) == len(self.filenames):
            if parallel:
                write_ = delayed(self._write)
                writers = [write_(d, f, **kwargs) for d, f in zip(data, self.filenames)]
                if print_progress:
                    with TqdmCallback(desc="Writing cells to disk...", total=len(writers)):
                        compute(writers, scheduler="processes")
                else:
                    compute(writers, scheduler="processes")

            else:
                if print_progress:
                    data = tqdm(data)
                    data.set_description("Writing cells to disk...")
                for d, f in zip(data, self.filenames):
                    self._write(d, f, **kwargs)
        else:
            # Special case when the data object meant to be written to a single filename is a list
            raise ValueError("Number of data objects must match number of filenames.")

<<<<<<< HEAD
=======
        return

>>>>>>> be05d672
    def read(self, parallel=False, closer_attr=None, **kwargs):
        """
        Read all data from files.

        Returns
        -------
        object
            Merged data from all files.
        """
        if parallel:
            read_ = delayed(self._read)
            getattr_ = delayed(getattr)
        else:
            read_ = self._read
            getattr_ = getattr

        data = [read_(f, **kwargs) for f in self.filenames]
        # data = [d for d in self.iter_read(**kwargs)]
        if closer_attr is not None:
<<<<<<< HEAD
            closers = [getattr_(d, closer_attr) for d in data]
=======
            closers = [getattr_(d, closer_attr) for d in data if d is not None]
>>>>>>> be05d672

        if parallel:
            data = compute(data, scheduler="processes")[0]
            if closer_attr is not None:
                closers = compute(closers)[0]

        data = self.merge(data)

        if closer_attr is not None:
            return data, closers

        return data

    def iter_read(self, print_progress=False, **kwargs):
        """
        Iterate over all files and yield data.

        Yields
        ------
        object
            Data read from each file.
        """
        if print_progress:
            filenames = tqdm(self.filenames)
        else:
            filenames = self.filenames

        size = 0
        for filename in filenames:
            if print_progress:
                filenames.set_description(f"Opening {Path(filename).name}, total {size} bytes...")
            data = self._read(filename, **kwargs)
            size += self._nbytes(data)
            yield data

    def iter_read_nbytes(self, max_nbytes, print_progress=False, **kwargs):
        """
        Iterate over all files and yield data until the specified number of bytes is reached.
        If `_read` returns dask objects, they are computed (in parallel) before merging the data.
        """
        size = 0
        data_list = []
        for data in self.iter_read(print_progress, **kwargs):
            data_size = self._nbytes(data)
            size += data_size
            if size > max_nbytes and size > data_size:
                if print_progress:
                    print(f"Opened {size} bytes, reading and merging data...")

                    with TqdmCallback(desc="Reading data..."):
                        out_data = compute(*[d for d in data_list],
                                           scheduler="processes")
                    print("Merging data...")
                    out_data = self.merge(out_data)
                else:
                    out_data = self.merge(compute(*[d for d in data_list],
                                                scheduler="processes"))
                yield out_data
                size = data_size
                data_list = [data]
            else:
                data_list.append(data)
        if data_list:
            if print_progress:
                print("All source files opened, reading and merging remaining data...")
            yield self.merge(compute(*[d for d in data_list], scheduler="processes"))

    @staticmethod
    def _nbytes(data):
        """
        Returns size of data object in bytes.
        """
        raise NotImplementedError

    def merge(self, data):
        """
        Merge data from multiple data objects.

        Parameters
        ----------
        data : list
            List of data objects.

        Returns
        -------
        object
            Merged data, or None if the input list is empty.
        """
        if len(data) > 1:
            data = self._merge(data)
        elif len(data) == 1:
            data = data[0]
        else:
            data = None

        return data

    def close(self):
        """
        Close file(s).

        This method can be overridden in subclasses if necessary.
        """
        pass

    @staticmethod
    def _multi_file_closer(closers):
        for closer in closers:
            closer()
        return


class CsvFile(Filenames):
    """
    Read and write single CSV file.
    """

    def __init__(self, filename, mode="r"):
        """
        Initialize Csv

        Parameters
        ----------
        filename : str
            Filename
        mode : str, optional
            File opening mode.
        """
        self.mode = mode
        super().__init__(filename)

    def header2dtype(self, header):
        """
        Convert header string to dtype info.

        Parameters
        ----------
        header : str
            Header string with dtype info.

        Returns
        -------
        dtype : numpy.dtype
            Data type.
        """
        dtype_list = []
        for substr in header.split("(")[2:]:
            d = []
            for substr2 in substr.split(","):
                if substr2.endswith(")"):
                    substr2 = substr2[:-1]
                if substr2.endswith("\n"):
                    substr2 = substr2[:-4]
                substr2 = substr2.strip()
                substr2 = substr2.strip("'")
                if substr2 == "":
                    continue
                d.append(substr2)
            dtype_list.append(tuple(d))

        return np.dtype(dtype_list)

    def _read(self, filename):
        """
        Read data from CSV file.

        Parameters
        ----------
        filename : str
            Filename.
        """
        with open(filename) as fid:
            header = fid.readline()
            dtype = self.header2dtype(header)
            data = np.loadtxt(fid, dtype)

        return data

    def read_period(self, dt_start, dt_end):
        """
        Read subset data from CSV file for given interval.

        Parameters
        ----------
        interval : (datetime, datetime)
            Time interval to extract data.

        Returns
        -------
        data : numpy.ndarray
            Data.
        """
        data = self.read()

        subset = (data["date"] >= np.datetime64(dt_start)) & (
            data["date"] <= np.datetime64(dt_end))

        if np.sum(subset) > 0:
            data = data[subset]
        else:
            data = None

        return data

    def _write(self, data, filename):
        """
        Write data to CSV file.

        Parameters
        ----------
        data : numpy.ndarray
            Data.
        """
        header = data.dtype.__repr__()
        np.savetxt(filename, data, fmt="%s", header=header)

    @staticmethod
    def _merge(data):
        """
        Merge data.

        Parameters
        ----------
        data : list of numpy.ndarray
            List of data.

        Returns
        -------
        data : numpy.ndarray
            Merged data.
        """
        return np.hstack(data)


class CsvFiles(ChronFiles):
    """
    Write CSV files.
    """

    def __init__(self, root_path):
        """
        Initialize CvsFileRW.

        Parameters
        ----------
        root_path : str
            Root path.
        """
        fn_templ = "prefix_{date}_{now}_postfix.csv"
        sf_templ = {"Y": "{year}", "M": "{month}"}

        super().__init__(root_path, CsvFile, fn_templ, sf_templ=sf_templ)

    def _fmt(self, timestamp):
        """
        Definition of filename and subfolder format.

        Parameters
        ----------
        timestamp : datetime
            Time stamp.

        Returns
        -------
        fn_fmt : dict
            Filename format.
        sf_fmt : dict
            Subfolder format.
        """
        fn_read_fmt = {"date": timestamp.strftime("%Y%m%d_%H%M%S"), "now": "*"}

        sf_read_fmt = {
            "Y": {
                "year": timestamp.strftime("%Y")
            },
            "M": {
                "month": timestamp.strftime("%m")
            },
        }

        fn_write_fmt = {
            "date": timestamp.strftime("%Y%m%d_%H%M%S"),
            "now": datetime.now().strftime("%Y%m%d_%H%M%S"),
        }

        sf_write_fmt = sf_read_fmt

        return fn_read_fmt, sf_read_fmt, fn_write_fmt, sf_write_fmt<|MERGE_RESOLUTION|>--- conflicted
+++ resolved
@@ -916,17 +916,11 @@
                   func,
                   parallel=False,
                   print_progress=False,
-<<<<<<< HEAD
-                  **kwargs):
-        """
-        Reprocess data from all files through `func`, writing the results to `out_dir`.
-=======
                   read_kwargs=None,
                   **write_kwargs):
         """
         Reprocess data from all files through `func`, writing the results to `out_dir`.
         Assumes that if any files have the same name, they should be merged.
->>>>>>> be05d672
 
         Parameters
         ----------
@@ -939,36 +933,17 @@
         **kwargs : dict
             Additional keyword arguments for writing.
         """
-<<<<<<< HEAD
-=======
         read_kwargs = read_kwargs or {}
->>>>>>> be05d672
         if parallel:
             read_ = delayed(self._read)
             getattr_ = delayed(getattr)
             func_ = delayed(func)
-<<<<<<< HEAD
-=======
             merge_ = delayed(self._merge)
->>>>>>> be05d672
             # data = compute(data)[0]
         else:
             read_ = self._read
             getattr_ = getattr
             func_ = func
-<<<<<<< HEAD
-
-        filenames = self.filenames
-        if print_progress:
-            filenames = tqdm(filenames)
-            filenames.set_description("Opening files...")
-
-        data = [func_(read_(f)) for f in filenames]
-
-        self.filenames = [out_dir / f.name for f in self.filenames]
-
-        self.write(data, parallel=parallel, print_progress=print_progress, **kwargs)
-=======
             merge_ = self._merge
 
         filenames = self.filenames
@@ -990,7 +965,6 @@
         self.filenames = out_filenames
 
         self.write(data, parallel=parallel, print_progress=print_progress, **write_kwargs)
->>>>>>> be05d672
 
     def write(self, data, parallel=False, print_progress=False, **kwargs):
         """
@@ -1030,11 +1004,8 @@
             # Special case when the data object meant to be written to a single filename is a list
             raise ValueError("Number of data objects must match number of filenames.")
 
-<<<<<<< HEAD
-=======
         return
 
->>>>>>> be05d672
     def read(self, parallel=False, closer_attr=None, **kwargs):
         """
         Read all data from files.
@@ -1054,11 +1025,7 @@
         data = [read_(f, **kwargs) for f in self.filenames]
         # data = [d for d in self.iter_read(**kwargs)]
         if closer_attr is not None:
-<<<<<<< HEAD
-            closers = [getattr_(d, closer_attr) for d in data]
-=======
             closers = [getattr_(d, closer_attr) for d in data if d is not None]
->>>>>>> be05d672
 
         if parallel:
             data = compute(data, scheduler="processes")[0]
